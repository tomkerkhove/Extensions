<?xml version="1.0" encoding="utf-8"?>
<!--

  This file is used by automation to update Versions.props and may be used for other purposes, such as
  static analysis to determine the repo dependency graph.  It should only be modified manually when adding
  or removing dependencies. Updating versions should be done using the `darc` command line tool.

  See https://github.com/dotnet/arcade/blob/master/Documentation/Darc.md for instructions on using darc.

-->
<Dependencies>
  <ProductDependencies>
    <Dependency Name="Microsoft.Bcl.Json.Sources" Version="4.6.0-preview5.19208.5" CoherentParentDependency="Microsoft.NETCore.App">
      <Uri>https://github.com/dotnet/corefx</Uri>
      <Sha>6ca16758a5d454c1f1b04975bf55f259dd71fc49</Sha>
    </Dependency>
    <Dependency Name="Microsoft.Win32.Registry" Version="4.6.0-preview5.19208.5" CoherentParentDependency="Microsoft.NETCore.App">
      <Uri>https://github.com/dotnet/corefx</Uri>
      <Sha>6ca16758a5d454c1f1b04975bf55f259dd71fc49</Sha>
    </Dependency>
    <Dependency Name="System.ComponentModel.Annotations" Version="4.6.0-preview5.19208.5" CoherentParentDependency="Microsoft.NETCore.App">
      <Uri>https://github.com/dotnet/corefx</Uri>
      <Sha>6ca16758a5d454c1f1b04975bf55f259dd71fc49</Sha>
    </Dependency>
    <Dependency Name="System.Data.SqlClient" Version="4.7.0-preview5.19208.5" CoherentParentDependency="Microsoft.NETCore.App">
      <Uri>https://github.com/dotnet/corefx</Uri>
      <Sha>6ca16758a5d454c1f1b04975bf55f259dd71fc49</Sha>
    </Dependency>
    <Dependency Name="System.Diagnostics.DiagnosticSource" Version="4.6.0-preview5.19208.5" CoherentParentDependency="Microsoft.NETCore.App">
      <Uri>https://github.com/dotnet/corefx</Uri>
      <Sha>6ca16758a5d454c1f1b04975bf55f259dd71fc49</Sha>
    </Dependency>
    <Dependency Name="System.Diagnostics.EventLog" Version="4.6.0-preview5.19208.5" CoherentParentDependency="Microsoft.NETCore.App">
      <Uri>https://github.com/dotnet/corefx</Uri>
      <Sha>6ca16758a5d454c1f1b04975bf55f259dd71fc49</Sha>
    </Dependency>
    <Dependency Name="System.IO.Pipelines" Version="4.6.0-preview5.19208.5" CoherentParentDependency="Microsoft.NETCore.App">
      <Uri>https://github.com/dotnet/corefx</Uri>
      <Sha>6ca16758a5d454c1f1b04975bf55f259dd71fc49</Sha>
    </Dependency>
    <Dependency Name="System.Reflection.Metadata" Version="1.7.0-preview5.19208.5" CoherentParentDependency="Microsoft.NETCore.App">
      <Uri>https://github.com/dotnet/corefx</Uri>
      <Sha>6ca16758a5d454c1f1b04975bf55f259dd71fc49</Sha>
    </Dependency>
    <Dependency Name="System.Runtime.CompilerServices.Unsafe" Version="4.6.0-preview5.19208.5" CoherentParentDependency="Microsoft.NETCore.App">
      <Uri>https://github.com/dotnet/corefx</Uri>
      <Sha>6ca16758a5d454c1f1b04975bf55f259dd71fc49</Sha>
    </Dependency>
    <Dependency Name="System.Security.Cryptography.Cng" Version="4.6.0-preview5.19208.5" CoherentParentDependency="Microsoft.NETCore.App">
      <Uri>https://github.com/dotnet/corefx</Uri>
      <Sha>6ca16758a5d454c1f1b04975bf55f259dd71fc49</Sha>
    </Dependency>
    <Dependency Name="System.Security.Cryptography.Xml" Version="4.6.0-preview5.19208.5" CoherentParentDependency="Microsoft.NETCore.App">
      <Uri>https://github.com/dotnet/corefx</Uri>
      <Sha>6ca16758a5d454c1f1b04975bf55f259dd71fc49</Sha>
    </Dependency>
    <Dependency Name="System.ServiceProcess.ServiceController" Version="4.6.0-preview5.19208.5" CoherentParentDependency="Microsoft.NETCore.App">
      <Uri>https://github.com/dotnet/corefx</Uri>
      <Sha>6ca16758a5d454c1f1b04975bf55f259dd71fc49</Sha>
    </Dependency>
    <Dependency Name="System.Text.Encodings.Web" Version="4.6.0-preview5.19208.5" CoherentParentDependency="Microsoft.NETCore.App">
      <Uri>https://github.com/dotnet/corefx</Uri>
      <Sha>6ca16758a5d454c1f1b04975bf55f259dd71fc49</Sha>
    </Dependency>
<<<<<<< HEAD
    <Dependency Name="Microsoft.NETCore.App" Version="3.0.0-preview4-27609-16">
      <Uri>https://github.com/dotnet/core-setup</Uri>
      <Sha>1a3dd0e2d2237361fd9ac53b9ba649bd0da63ed3</Sha>
=======
    <Dependency Name="Microsoft.NETCore.App" Version="3.0.0-preview5-27608-16">
      <Uri>https://github.com/dotnet/core-setup</Uri>
      <Sha>59c193bd93deafba5926cb827872b80338aca7c0</Sha>
>>>>>>> 45708fe9
    </Dependency>
  </ProductDependencies>
  <ToolsetDependencies>
    <Dependency Name="Microsoft.DotNet.Arcade.Sdk" Version="1.0.0-beta.19209.1">
      <Uri>https://github.com/dotnet/arcade</Uri>
      <Sha>9d7e665ecf2606094677524ecd5af0fc39c7bb49</Sha>
    </Dependency>
    <Dependency Name="Microsoft.DotNet.GenAPI" Version="1.0.0-beta.19209.1">
      <Uri>https://github.com/dotnet/arcade</Uri>
      <Sha>9d7e665ecf2606094677524ecd5af0fc39c7bb49</Sha>
    </Dependency>
    <Dependency Name="Microsoft.DotNet.Helix.Sdk" Version="2.0.0-beta.19209.1">
      <Uri>https://github.com/dotnet/arcade</Uri>
      <Sha>9d7e665ecf2606094677524ecd5af0fc39c7bb49</Sha>
    </Dependency>
    <Dependency Name="Microsoft.NETCore.Platforms" Version="3.0.0-preview5.19208.5" CoherentParentDependency="Microsoft.NETCore.App">
      <Uri>https://github.com/dotnet/corefx</Uri>
      <Sha>6ca16758a5d454c1f1b04975bf55f259dd71fc49</Sha>
    </Dependency>
  </ToolsetDependencies>
</Dependencies><|MERGE_RESOLUTION|>--- conflicted
+++ resolved
@@ -62,15 +62,9 @@
       <Uri>https://github.com/dotnet/corefx</Uri>
       <Sha>6ca16758a5d454c1f1b04975bf55f259dd71fc49</Sha>
     </Dependency>
-<<<<<<< HEAD
-    <Dependency Name="Microsoft.NETCore.App" Version="3.0.0-preview4-27609-16">
-      <Uri>https://github.com/dotnet/core-setup</Uri>
-      <Sha>1a3dd0e2d2237361fd9ac53b9ba649bd0da63ed3</Sha>
-=======
     <Dependency Name="Microsoft.NETCore.App" Version="3.0.0-preview5-27608-16">
       <Uri>https://github.com/dotnet/core-setup</Uri>
       <Sha>59c193bd93deafba5926cb827872b80338aca7c0</Sha>
->>>>>>> 45708fe9
     </Dependency>
   </ProductDependencies>
   <ToolsetDependencies>
