--- conflicted
+++ resolved
@@ -10,59 +10,6 @@
 -->
 <Dependencies>
   <ProductDependencies>
-<<<<<<< HEAD
-    <Dependency Name="Microsoft.Win32.Registry" Version="4.6.0-rc2.19459.12" CoherentParentDependency="Microsoft.NETCore.App.Runtime.win-x64">
-      <Uri>https://github.com/dotnet/corefx</Uri>
-      <Sha>174e36686914702a140374d6480b9a4c1f47086d</Sha>
-    </Dependency>
-    <Dependency Name="System.ComponentModel.Annotations" Version="4.6.0-rc2.19459.12" CoherentParentDependency="Microsoft.NETCore.App.Runtime.win-x64">
-      <Uri>https://github.com/dotnet/corefx</Uri>
-      <Sha>174e36686914702a140374d6480b9a4c1f47086d</Sha>
-    </Dependency>
-    <Dependency Name="System.Diagnostics.DiagnosticSource" Version="4.6.0-rc2.19459.12" CoherentParentDependency="Microsoft.NETCore.App.Runtime.win-x64">
-      <Uri>https://github.com/dotnet/corefx</Uri>
-      <Sha>174e36686914702a140374d6480b9a4c1f47086d</Sha>
-    </Dependency>
-    <Dependency Name="System.Diagnostics.EventLog" Version="4.6.0-rc2.19459.12" CoherentParentDependency="Microsoft.NETCore.App.Runtime.win-x64">
-      <Uri>https://github.com/dotnet/corefx</Uri>
-      <Sha>174e36686914702a140374d6480b9a4c1f47086d</Sha>
-    </Dependency>
-    <Dependency Name="System.IO.Pipelines" Version="4.6.0-rc2.19459.12" CoherentParentDependency="Microsoft.NETCore.App.Runtime.win-x64">
-      <Uri>https://github.com/dotnet/corefx</Uri>
-      <Sha>174e36686914702a140374d6480b9a4c1f47086d</Sha>
-    </Dependency>
-    <Dependency Name="System.Reflection.Metadata" Version="1.7.0-rc2.19459.12" CoherentParentDependency="Microsoft.NETCore.App.Runtime.win-x64">
-      <Uri>https://github.com/dotnet/corefx</Uri>
-      <Sha>174e36686914702a140374d6480b9a4c1f47086d</Sha>
-    </Dependency>
-    <Dependency Name="System.Runtime.CompilerServices.Unsafe" Version="4.6.0-rc2.19459.12" CoherentParentDependency="Microsoft.NETCore.App.Runtime.win-x64">
-      <Uri>https://github.com/dotnet/corefx</Uri>
-      <Sha>174e36686914702a140374d6480b9a4c1f47086d</Sha>
-    </Dependency>
-    <Dependency Name="System.Security.Cryptography.Cng" Version="4.6.0-rc2.19459.12" CoherentParentDependency="Microsoft.NETCore.App.Runtime.win-x64">
-      <Uri>https://github.com/dotnet/corefx</Uri>
-      <Sha>174e36686914702a140374d6480b9a4c1f47086d</Sha>
-    </Dependency>
-    <Dependency Name="System.Security.Cryptography.Xml" Version="4.6.0-rc2.19459.12" CoherentParentDependency="Microsoft.NETCore.App.Runtime.win-x64">
-      <Uri>https://github.com/dotnet/corefx</Uri>
-      <Sha>174e36686914702a140374d6480b9a4c1f47086d</Sha>
-    </Dependency>
-    <Dependency Name="System.ServiceProcess.ServiceController" Version="4.6.0-rc2.19459.12" CoherentParentDependency="Microsoft.NETCore.App.Runtime.win-x64">
-      <Uri>https://github.com/dotnet/corefx</Uri>
-      <Sha>174e36686914702a140374d6480b9a4c1f47086d</Sha>
-    </Dependency>
-    <Dependency Name="System.Text.Encodings.Web" Version="4.6.0-rc2.19459.12" CoherentParentDependency="Microsoft.NETCore.App.Runtime.win-x64">
-      <Uri>https://github.com/dotnet/corefx</Uri>
-      <Sha>174e36686914702a140374d6480b9a4c1f47086d</Sha>
-    </Dependency>
-    <Dependency Name="System.Text.Json" Version="4.6.0-rc2.19459.12" CoherentParentDependency="Microsoft.NETCore.App.Runtime.win-x64">
-      <Uri>https://github.com/dotnet/corefx</Uri>
-      <Sha>174e36686914702a140374d6480b9a4c1f47086d</Sha>
-    </Dependency>
-    <Dependency Name="Microsoft.NETCore.App.Ref" Version="3.0.0-rc2-19459-40">
-      <Uri>https://github.com/dotnet/core-setup</Uri>
-      <Sha>ade240a7f970e5187e4e0ea47581681df085d44b</Sha>
-=======
     <Dependency Name="Microsoft.Bcl.AsyncInterfaces" Version="1.1.0-preview1.19459.13" CoherentParentDependency="Microsoft.NETCore.App.Runtime.win-x64">
       <Uri>https://github.com/dotnet/corefx</Uri>
       <Sha>2d38da41c8c153e498ea5fbda88c7532389b2f3f</Sha>
@@ -118,21 +65,11 @@
     <Dependency Name="Microsoft.NETCore.App.Ref" Version="3.1.0-preview1.19459.38">
       <Uri>https://github.com/dotnet/core-setup</Uri>
       <Sha>0d6763312a2754e45d604ebdc69c8ac7e21a2187</Sha>
->>>>>>> b55a1234
     </Dependency>
     <!--
          Win-x64 is used here because we have picked an arbitrary runtime identifier to flow the version of the latest NETCore.App runtime.
          All Runtime.$rid packages should have the same version.
     -->
-<<<<<<< HEAD
-    <Dependency Name="Microsoft.NETCore.App.Runtime.win-x64" Version="3.0.0-rc2-19459-40">
-      <Uri>https://github.com/dotnet/core-setup</Uri>
-      <Sha>ade240a7f970e5187e4e0ea47581681df085d44b</Sha>
-    </Dependency>
-    <Dependency Name="NETStandard.Library.Ref" Version="2.1.0-rc2-19459-40">
-      <Uri>https://github.com/dotnet/core-setup</Uri>
-      <Sha>ade240a7f970e5187e4e0ea47581681df085d44b</Sha>
-=======
     <Dependency Name="Microsoft.NETCore.App.Runtime.win-x64" Version="3.1.0-preview1.19459.38">
       <Uri>https://github.com/dotnet/core-setup</Uri>
       <Sha>0d6763312a2754e45d604ebdc69c8ac7e21a2187</Sha>
@@ -140,7 +77,6 @@
     <Dependency Name="NETStandard.Library.Ref" Version="2.1.0-preview1.19459.38">
       <Uri>https://github.com/dotnet/core-setup</Uri>
       <Sha>0d6763312a2754e45d604ebdc69c8ac7e21a2187</Sha>
->>>>>>> b55a1234
     </Dependency>
   </ProductDependencies>
   <ToolsetDependencies>
@@ -156,15 +92,9 @@
       <Uri>https://github.com/dotnet/arcade</Uri>
       <Sha>0f5cfb20a355c27bc84cedd049c946b44a7fc1da</Sha>
     </Dependency>
-<<<<<<< HEAD
-    <Dependency Name="Microsoft.NETCore.Platforms" Version="3.0.0-rc2.19459.12" CoherentParentDependency="Microsoft.NETCore.App.Runtime.win-x64">
-      <Uri>https://github.com/dotnet/corefx</Uri>
-      <Sha>174e36686914702a140374d6480b9a4c1f47086d</Sha>
-=======
     <Dependency Name="Microsoft.NETCore.Platforms" Version="3.1.0-preview1.19459.13" CoherentParentDependency="Microsoft.NETCore.App.Runtime.win-x64">
       <Uri>https://github.com/dotnet/corefx</Uri>
       <Sha>2d38da41c8c153e498ea5fbda88c7532389b2f3f</Sha>
->>>>>>> b55a1234
     </Dependency>
     <Dependency Name="Microsoft.Net.Compilers.Toolset" Version="3.4.0-beta1-19460-02">
       <Uri>https://github.com/dotnet/roslyn</Uri>
