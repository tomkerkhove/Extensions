--- conflicted
+++ resolved
@@ -6,13 +6,8 @@
 -->
 <Project>
   <PropertyGroup Label="Version settings">
-<<<<<<< HEAD
-    <MajorVersion>3</MajorVersion>
-    <MinorVersion>1</MinorVersion>
-=======
     <MajorVersion>5</MajorVersion>
     <MinorVersion>0</MinorVersion>
->>>>>>> fb7fdf55
     <PatchVersion>0</PatchVersion>
     <VersionPrefix>$(MajorVersion).$(MinorVersion).$(PatchVersion)</VersionPrefix>
     <PreReleaseVersionLabel>alpha1</PreReleaseVersionLabel>
